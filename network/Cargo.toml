--- conflicted
+++ resolved
@@ -1,10 +1,6 @@
 [package]
 name = "ckb-network"
-<<<<<<< HEAD
-version = "0.40.0"
-=======
 version = "0.41.0"
->>>>>>> d3a609a8
 license = "MIT"
 authors = ["Nervos Core Dev <dev@nervos.org>"]
 edition = "2018"
@@ -15,17 +11,10 @@
 [dependencies]
 rand = "0.7"
 serde = { version = "1.0", features = ["derive"] }
-<<<<<<< HEAD
-ckb-util = { path = "../util", version = "= 0.40.0" }
-ckb-stop-handler = { path = "../util/stop-handler", version = "= 0.40.0" }
-ckb-logger = { path = "../util/logger", version = "= 0.40.0" }
-ckb-app-config = { path = "../util/app-config", version = "= 0.40.0" }
-=======
 ckb-util = { path = "../util", version = "= 0.41.0" }
 ckb-stop-handler = { path = "../util/stop-handler", version = "= 0.41.0" }
 ckb-logger = { path = "../util/logger", version = "= 0.41.0" }
 ckb-app-config = { path = "../util/app-config", version = "= 0.41.0" }
->>>>>>> d3a609a8
 tokio = { version = "0.2.11", features = ["sync", "macros"] }
 tokio-util = { version = "0.3.0", features = ["codec"] }
 futures = "0.3"
@@ -35,17 +24,6 @@
 bs58 = { version = "0.3.0", optional = true }
 sentry = { package = "ckb-sentry", version = "0.21.0", optional = true }
 faster-hex = { version = "0.4", optional = true }
-<<<<<<< HEAD
-ckb-hash = {path = "../util/hash", version = "= 0.40.0"}
-secp256k1 = {version = "0.19", features = ["recovery"], optional = true }
-trust-dns-resolver = { version = "0.19", optional = true }
-snap = "1"
-ckb-types = { path = "../util/types", version = "= 0.40.0" }
-ipnetwork = "0.14"
-serde_json = "1.0"
-bloom-filters = "0.1"
-ckb-spawn = { path = "../util/spawn", version = "= 0.40.0" }
-=======
 ckb-hash = {path = "../util/hash", version = "= 0.41.0"}
 secp256k1 = {version = "0.19", features = ["recovery"], optional = true }
 trust-dns-resolver = { version = "0.19", optional = true }
@@ -55,7 +33,6 @@
 serde_json = "1.0"
 bloom-filters = "0.1"
 ckb-spawn = { path = "../util/spawn", version = "= 0.41.0" }
->>>>>>> d3a609a8
 
 [features]
 with_sentry = ["sentry"]
