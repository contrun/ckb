--- conflicted
+++ resolved
@@ -30,11 +30,8 @@
 pub const ITEM_MISSING: u8 = 2;
 pub const SLICE_OUT_OF_BOUND: u8 = 3;
 
-<<<<<<< HEAD
+pub const LOAD_TRANSACTION_SYSCALL_NUMBER: u64 = 2051;
 pub const LOAD_SCRIPT_SYSCALL_NUMBER: u64 = 2052;
-=======
-pub const LOAD_TRANSACTION_SYSCALL_NUMBER: u64 = 2051;
->>>>>>> 5f5f9f58
 pub const LOAD_TX_HASH_SYSCALL_NUMBER: u64 = 2061;
 pub const LOAD_SCRIPT_HASH_SYSCALL_NUMBER: u64 = 2062;
 pub const LOAD_CELL_SYSCALL_NUMBER: u64 = 2071;
