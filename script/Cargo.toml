--- conflicted
+++ resolved
@@ -19,15 +19,9 @@
 [dependencies]
 ckb-traits = { path = "../traits", version = "= 0.105.0-rc1" }
 byteorder = "1.3.1"
-<<<<<<< HEAD
 ckb-types = {path = "../util/types", version = "= 0.105.0-rc1"}
 ckb-hash = {path = "../util/hash", version = "= 0.105.0-rc1"}
-ckb-vm = { version = "=0.21.4", default-features = false }
-=======
-ckb-types = {path = "../util/types", version = "= 0.105.0-pre"}
-ckb-hash = {path = "../util/hash", version = "= 0.105.0-pre"}
 ckb-vm = { version = "=0.21.7", default-features = false }
->>>>>>> de391ff6
 faster-hex = "0.6"
 ckb-logger = { path = "../util/logger", version = "= 0.105.0-rc1", optional = true }
 serde = { version = "1.0", features = ["derive"] }
