--- conflicted
+++ resolved
@@ -446,57 +446,23 @@
 
         node0.mine_until_out_bootstrap_period();
 
-<<<<<<< HEAD
-        // build txs chain
-        let tx0 = node0.new_transaction_spend_tip_cellbase();
-        let mut txs = vec![tx0];
-        let max_count = 5;
-        while txs.len() <= max_count {
-            let parent = txs.last().unwrap();
-            let child = parent
-                .as_advanced_builder()
-                .set_inputs(vec![{
-                    CellInput::new_builder()
-                        .previous_output(OutPoint::new(parent.hash(), 0))
-                        .build()
-                }])
-                .set_outputs(vec![parent.output(0).unwrap()])
-                .build();
-            txs.push(child);
-        }
-        assert_eq!(txs.len(), max_count + 1);
-        // send Tx chain
-        for tx in txs[..=max_count - 1].iter() {
-=======
         let cells = gen_spendable(node0, 3);
         let txs = always_success_transactions(node0, &cells);
         for tx in txs.iter() {
->>>>>>> 82871a31
             let ret = node0.rpc_client().send_transaction_result(tx.data().into());
             assert!(ret.is_ok());
         }
 
         let clone_tx = txs[2].clone();
-<<<<<<< HEAD
-=======
 
         let cell = CellDep::new_builder()
             .out_point(OutPoint::new(txs[1].hash(), 0))
             .build();
 
->>>>>>> 82871a31
         // Set tx2 fee to a higher value
         let output2 = CellOutputBuilder::default()
             .capacity(capacity_bytes!(70).pack())
             .build();
-<<<<<<< HEAD
-
-        // build a cell from conflicts txs's output
-        let cell = CellDep::new_builder()
-            .out_point(OutPoint::new(txs[2].hash(), 0))
-            .build();
-=======
->>>>>>> 82871a31
         let tx2 = clone_tx
             .as_advanced_builder()
             .set_inputs(vec![{
@@ -512,14 +478,6 @@
             .rpc_client()
             .send_transaction_result(tx2.data().into());
         assert!(res.is_err(), "tx2 should be rejected");
-<<<<<<< HEAD
-        assert!(res
-            .err()
-            .unwrap()
-            .to_string()
-            .contains("new Tx contains cell deps from conflicts"));
-=======
->>>>>>> 82871a31
     }
 
     fn modify_app_config(&self, config: &mut ckb_app_config::CKBAppConfig) {
@@ -712,11 +670,7 @@
         let tx2_status = node0.rpc_client().get_transaction(tx2.hash()).tx_status;
         assert_eq!(tx2_status.status, Status::Pending);
 
-<<<<<<< HEAD
-        // submit a black block
-=======
         // submit a blank block
->>>>>>> 82871a31
         let example = node0.new_block(None, None, None);
         let blank_block = example
             .as_advanced_builder()
@@ -758,8 +712,6 @@
     fn modify_app_config(&self, config: &mut ckb_app_config::CKBAppConfig) {
         config.tx_pool.min_rbf_rate = ckb_types::core::FeeRate(1500);
     }
-<<<<<<< HEAD
-=======
 }
 
 pub struct RbfConcurrency;
@@ -825,5 +777,4 @@
     fn modify_app_config(&self, config: &mut ckb_app_config::CKBAppConfig) {
         config.tx_pool.min_rbf_rate = ckb_types::core::FeeRate(1500);
     }
->>>>>>> 82871a31
 }