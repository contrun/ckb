--- conflicted
+++ resolved
@@ -1,10 +1,6 @@
 [package]
 name = "ckb-chain"
-<<<<<<< HEAD
-version = "0.112.1"
-=======
 version = "0.113.0"
->>>>>>> 82871a31
 license = "MIT"
 authors = ["Nervos Core Dev <dev@nervos.org>"]
 edition = "2021"
@@ -13,25 +9,6 @@
 repository = "https://github.com/nervosnetwork/ckb"
 
 [dependencies]
-<<<<<<< HEAD
-ckb-logger = { path = "../util/logger", version = "= 0.112.1" }
-ckb-metrics = { path = "../util/metrics", version = "= 0.112.1" }
-ckb-types = { path = "../util/types", version = "= 0.112.1" }
-ckb-shared = { path = "../shared", version = "= 0.112.1" }
-ckb-chain-spec = { path = "../spec", version = "= 0.112.1" }
-ckb-store = { path = "../store", version = "= 0.112.1" }
-ckb-verification = { path = "../verification", version = "= 0.112.1" }
-ckb-verification-contextual = { path = "../verification/contextual", version = "= 0.112.1" }
-ckb-verification-traits = { path = "../verification/traits", version = "= 0.112.1" }
-ckb-systemtime = { path = "../util/systemtime", version = "= 0.112.1" }
-ckb-stop-handler = { path = "../util/stop-handler", version = "= 0.112.1" }
-ckb-dao = { path = "../util/dao", version = "= 0.112.1" }
-ckb-proposal-table = { path = "../util/proposal-table", version = "= 0.112.1" }
-ckb-error = { path = "../error", version = "= 0.112.1" }
-ckb-app-config = { path = "../util/app-config", version = "= 0.112.1" }
-ckb-rust-unstable-port = { path = "../util/rust-unstable-port", version = "= 0.112.1" }
-ckb-channel = { path = "../util/channel", version = "= 0.112.1" }
-=======
 ckb-logger = { path = "../util/logger", version = "= 0.113.0" }
 ckb-metrics = { path = "../util/metrics", version = "= 0.113.0" }
 ckb-types = { path = "../util/types", version = "= 0.113.0" }
@@ -49,23 +26,10 @@
 ckb-app-config = { path = "../util/app-config", version = "= 0.113.0" }
 ckb-rust-unstable-port = { path = "../util/rust-unstable-port", version = "= 0.113.0" }
 ckb-channel = { path = "../util/channel", version = "= 0.113.0" }
->>>>>>> 82871a31
 faux = { version = "^0.1", optional = true }
 ckb-merkle-mountain-range = "0.5.2"
 
 [dev-dependencies]
-<<<<<<< HEAD
-ckb-test-chain-utils = { path = "../util/test-chain-utils", version = "= 0.112.1" }
-ckb-dao-utils = { path = "../util/dao/utils", version = "= 0.112.1" }
-ckb-reward-calculator = { path = "../util/reward-calculator", version = "= 0.112.1" }
-ckb-tx-pool = { path = "../tx-pool", version = "= 0.112.1", features = ["internal"] }
-ckb-jsonrpc-types = { path = "../util/jsonrpc-types", version = "= 0.112.1" }
-ckb-network = { path = "../network", version = "= 0.112.1" }
-ckb-launcher = { path = "../util/launcher", version = "= 0.112.1" }
-lazy_static = "1.4"
-tempfile.workspace = true
-ckb-systemtime = { path = "../util/systemtime", version = "= 0.112.1" ,features = ["enable_faketime"]}
-=======
 ckb-test-chain-utils = { path = "../util/test-chain-utils", version = "= 0.113.0" }
 ckb-dao-utils = { path = "../util/dao/utils", version = "= 0.113.0" }
 ckb-reward-calculator = { path = "../util/reward-calculator", version = "= 0.113.0" }
@@ -75,7 +39,6 @@
 lazy_static = "1.4"
 tempfile.workspace = true
 ckb-systemtime = { path = "../util/systemtime", version = "= 0.113.0" ,features = ["enable_faketime"]}
->>>>>>> 82871a31
 
 [features]
 default = []
