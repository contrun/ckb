use crate::callback::Callbacks;
use crate::component::entry::TxEntry;
use crate::component::orphan::Entry as OrphanEntry;
use crate::component::pool_map::Status;
use crate::error::Reject;
use crate::pool::TxPool;
use crate::service::{BlockAssemblerMessage, TxPoolService, TxVerificationResult};
use crate::try_or_return_with_snapshot;
use crate::util::{
    after_delay_window, check_tx_fee, check_txid_collision, is_missing_input,
    non_contextual_verify, time_relative_verify, verify_rtx,
};
use ckb_chain_spec::consensus::MAX_BLOCK_PROPOSALS_LIMIT;
use ckb_error::{AnyError, InternalErrorKind};
use ckb_jsonrpc_types::BlockTemplate;
use ckb_logger::Level::Trace;
use ckb_logger::{debug, error, info, log_enabled_target, trace_target};
use ckb_network::PeerIndex;
use ckb_script::ChunkCommand;
use ckb_snapshot::Snapshot;
<<<<<<< HEAD
use ckb_store::ChainStore;
=======
use ckb_store::data_loader_wrapper::AsDataLoader;
>>>>>>> 1fc01eef
use ckb_types::core::error::OutPointError;
use ckb_types::{
    core::{cell::ResolvedTransaction, BlockView, Capacity, Cycle, HeaderView, TransactionView},
    packed::{Byte32, ProposalShortId},
};
use ckb_util::LinkedHashSet;
use ckb_verification::{
    cache::{CacheEntry, Completed},
    TxVerifyEnv,
};
use std::collections::HashSet;
use std::collections::{HashMap, VecDeque};
use std::sync::Arc;
use std::time::{Duration, Instant};
use tokio::sync::watch;

const DELAY_LIMIT: usize = 1_500 * 21; // 1_500 per block, 21 blocks

/// A list for plug target for `plug_entry` method
pub enum PlugTarget {
    /// Pending pool
    Pending,
    /// Proposed pool
    Proposed,
}

#[derive(Debug, Clone, Copy, PartialEq, Eq)]
pub enum TxStatus {
    Fresh,
    Gap,
    Proposed,
}

impl TxStatus {
    fn with_env(self, header: &HeaderView) -> TxVerifyEnv {
        match self {
            TxStatus::Fresh => TxVerifyEnv::new_submit(header),
            TxStatus::Gap => TxVerifyEnv::new_proposed(header, 0),
            TxStatus::Proposed => TxVerifyEnv::new_proposed(header, 1),
        }
    }
}

impl TxPoolService {
    pub(crate) async fn get_block_template(&self) -> Result<BlockTemplate, AnyError> {
        if let Some(ref block_assembler) = self.block_assembler {
            Ok(block_assembler.get_current().await)
        } else {
            Err(InternalErrorKind::Config
                .other("BlockAssembler disabled")
                .into())
        }
    }

    pub(crate) async fn fetch_tx_verify_cache(&self, tx: &TransactionView) -> Option<CacheEntry> {
        let guard = self.txs_verify_cache.read().await;
        guard.peek(&tx.witness_hash()).cloned()
    }

    async fn fetch_txs_verify_cache(
        &self,
        txs: impl Iterator<Item = &TransactionView>,
    ) -> HashMap<Byte32, CacheEntry> {
        let guard = self.txs_verify_cache.read().await;
        txs.filter_map(|tx| {
            let wtx_hash = tx.witness_hash();
            guard
                .peek(&wtx_hash)
                .cloned()
                .map(|value| (wtx_hash, value))
        })
        .collect()
    }

    pub(crate) async fn submit_entry(
        &self,
        pre_resolve_tip: Byte32,
        entry: TxEntry,
        mut status: TxStatus,
    ) -> (Result<(), Reject>, Arc<Snapshot>) {
        let (ret, snapshot) = self
            .with_tx_pool_write_lock(move |tx_pool, snapshot| {
                // check_rbf must be invoked in `write` lock to avoid concurrent issues.
                let conflicts = if tx_pool.enable_rbf() {
                    tx_pool.check_rbf(&snapshot, &entry)?
                } else {
                    // RBF is disabled but we found conflicts, return error here
                    // after_process will put this tx into conflicts_pool
                    let conflicted_outpoint =
                        tx_pool.pool_map.find_conflict_outpoint(entry.transaction());
                    if let Some(outpoint) = conflicted_outpoint {
                        return Err(Reject::Resolve(OutPointError::Dead(outpoint)));
                    }
                    HashSet::new()
                };

                // if snapshot changed by context switch we need redo time_relative verify
                let tip_hash = snapshot.tip_hash();
                if pre_resolve_tip != tip_hash {
                    debug!(
                        "submit_entry {} context changed. previous:{} now:{}",
                        entry.proposal_short_id(),
                        pre_resolve_tip,
                        tip_hash
                    );

                    // destructuring assignments are not currently supported
                    status = check_rtx(tx_pool, &snapshot, &entry.rtx)?;

                    let tip_header = snapshot.tip_header();
                    let tx_env = status.with_env(tip_header);
                    time_relative_verify(snapshot, Arc::clone(&entry.rtx), tx_env)?;
                }

                // try to remove conflicted tx here
                for id in conflicts.iter() {
                    let removed = tx_pool.pool_map.remove_entry_and_descendants(id);
                    for old in removed {
                        debug!(
                            "remove conflict tx {} for RBF by new tx {}",
                            old.transaction().hash(),
                            entry.transaction().hash()
                        );
                        let reject = Reject::RBFRejected(format!(
                            "replaced by tx {}",
                            entry.transaction().hash()
                        ));
                        // RBF replace successfully, put old transactions into conflicts pool
                        tx_pool.record_conflict(old.transaction().clone());
                        // after removing old tx from tx_pool, we call reject callbacks manually
                        self.callbacks.call_reject(tx_pool, &old, reject);
                    }
                }
                let evicted = _submit_entry(tx_pool, status, entry.clone(), &self.callbacks)?;
                for evict in evicted {
                    let reject = Reject::Invalidated(format!(
                        "invalidated by tx {}",
                        evict.transaction().hash()
                    ));
                    self.callbacks.call_reject(tx_pool, &evict, reject);
                }
                tx_pool.remove_conflict(&entry.proposal_short_id());
                // in a corner case, a tx with lower fee rate may be rejected immediately
                // after inserting into pool, return proper reject error here
                tx_pool
                    .limit_size(&self.callbacks, Some(&entry.proposal_short_id()))
                    .map_or(Ok(()), Err)?;
                Ok(())
            })
            .await;

        (ret, snapshot)
    }

    pub(crate) async fn notify_block_assembler(&self, status: TxStatus) {
        if self.should_notify_block_assembler() {
            match status {
                TxStatus::Fresh => {
                    if self
                        .block_assembler_sender
                        .send(BlockAssemblerMessage::Pending)
                        .await
                        .is_err()
                    {
                        error!("block_assembler receiver dropped");
                    }
                }
                TxStatus::Proposed => {
                    if self
                        .block_assembler_sender
                        .send(BlockAssemblerMessage::Proposed)
                        .await
                        .is_err()
                    {
                        error!("block_assembler receiver dropped");
                    }
                }
                _ => {}
            }
        }
    }

    pub(crate) async fn verify_queue_contains(&self, tx: &TransactionView) -> bool {
        let queue = self.verify_queue.read().await;
        queue.contains_key(&tx.proposal_short_id())
    }

    pub(crate) async fn orphan_contains(&self, tx: &TransactionView) -> bool {
        let orphan = self.orphan.read().await;
        orphan.contains_key(&tx.proposal_short_id())
    }

    pub(crate) async fn with_tx_pool_read_lock<U, F: FnMut(&TxPool, Arc<Snapshot>) -> U>(
        &self,
        mut f: F,
    ) -> (U, Arc<Snapshot>) {
        let tx_pool = self.tx_pool.read().await;
        let snapshot = tx_pool.cloned_snapshot();

        let ret = f(&tx_pool, Arc::clone(&snapshot));
        (ret, snapshot)
    }

    pub(crate) async fn with_tx_pool_write_lock<U, F: FnMut(&mut TxPool, Arc<Snapshot>) -> U>(
        &self,
        mut f: F,
    ) -> (U, Arc<Snapshot>) {
        let mut tx_pool = self.tx_pool.write().await;
        let snapshot = tx_pool.cloned_snapshot();

        let ret = f(&mut tx_pool, Arc::clone(&snapshot));
        (ret, snapshot)
    }

    pub(crate) async fn pre_check(
        &self,
        tx: &TransactionView,
    ) -> (Result<PreCheckedTx, Reject>, Arc<Snapshot>) {
        // Acquire read lock for cheap check
        let tx_size = tx.data().serialized_size_in_block();

        let (ret, snapshot) = self
            .with_tx_pool_read_lock(|tx_pool, snapshot| {
                let tip_hash = snapshot.tip_hash();

                // Same txid means exactly the same transaction, including inputs, outputs, witnesses, etc.
                // It's also not possible for RBF, reject it directly
                check_txid_collision(tx_pool, tx)?;

                // Try normal path first, if double-spending check success we don't need RBF check
                // this make sure RBF won't introduce extra performance cost for hot path
                let res = resolve_tx(tx_pool, &snapshot, tx.clone(), false);
                match res {
                    Ok((rtx, status)) => {
                        let fee = check_tx_fee(tx_pool, &snapshot, &rtx, tx_size)?;
                        Ok((tip_hash, rtx, status, fee, tx_size))
                    }
                    Err(Reject::Resolve(OutPointError::Dead(out))) => {
                        let (rtx, status) = resolve_tx(tx_pool, &snapshot, tx.clone(), true)?;
                        let fee = check_tx_fee(tx_pool, &snapshot, &rtx, tx_size)?;
                        let conflicts = tx_pool.pool_map.find_conflict_outpoint(tx);
                        if conflicts.is_none() {
                            // this mean one input's outpoint is dead, but there is no direct conflicted tx in tx_pool
                            // we should reject it directly and don't need to put it into conflicts pool
                            error!(
                                "{} is resolved as Dead, but there is no conflicted tx",
                                rtx.transaction.proposal_short_id()
                            );
                            return Err(Reject::Resolve(OutPointError::Dead(out)));
                        }
                        // we also return Ok here, so that the entry will be continue to be verified before submit
                        // we only want to put it into conflicts pool after the verification stage passed
                        // then we will double-check conflicts txs in `submit_entry`

                        Ok((tip_hash, rtx, status, fee, tx_size))
                    }
                    Err(err) => Err(err),
                }
            })
            .await;
        (ret, snapshot)
    }

    pub(crate) fn non_contextual_verify(
        &self,
        tx: &TransactionView,
        remote: Option<(Cycle, PeerIndex)>,
    ) -> Result<(), Reject> {
        if let Err(reject) = non_contextual_verify(&self.consensus, tx) {
            if reject.is_malformed_tx() {
                if let Some(remote) = remote {
                    self.ban_malformed(remote.1, format!("reject {reject}"));
                }
            }
            return Err(reject);
        }
        Ok(())
    }

    pub(crate) async fn resumeble_process_tx(
        &self,
        tx: TransactionView,
        remote: Option<(Cycle, PeerIndex)>,
    ) -> Result<bool, Reject> {
        // non contextual verify first
        self.non_contextual_verify(&tx, remote)?;

        if self.orphan_contains(&tx).await {
            debug!("reject tx {} already in orphan pool", tx.hash());
            return Err(Reject::Duplicated(tx.hash()));
        }

        if self.verify_queue_contains(&tx).await {
            return Err(Reject::Duplicated(tx.hash()));
        }
        self.enqueue_verify_queue(tx, remote).await
    }

    pub(crate) async fn test_accept_tx(&self, tx: TransactionView) -> Result<Completed, Reject> {
        // non contextual verify first
        self.non_contextual_verify(&tx, None)?;

        if self.verify_queue_contains(&tx).await {
            return Err(Reject::Duplicated(tx.hash()));
        }

        if self.orphan_contains(&tx).await {
            debug!("reject tx {} already in orphan pool", tx.hash());
            return Err(Reject::Duplicated(tx.hash()));
        }
        self._test_accept_tx(tx.clone()).await
    }

    pub(crate) async fn process_tx(
        &self,
        tx: TransactionView,
        remote: Option<(Cycle, PeerIndex)>,
    ) -> Result<Completed, Reject> {
        // non contextual verify first
        self.non_contextual_verify(&tx, remote)?;

        if self.verify_queue_contains(&tx).await || self.orphan_contains(&tx).await {
            return Err(Reject::Duplicated(tx.hash()));
        }

        if let Some((ret, snapshot)) = self
            ._process_tx(tx.clone(), remote.map(|r| r.0), None)
            .await
        {
            self.after_process(tx, remote, &snapshot, &ret).await;
            ret
        } else {
            // currently, the returned cycles is not been used, mock 0 if delay
            Ok(Completed {
                cycles: 0,
                fee: Capacity::zero(),
            })
        }
    }

    pub(crate) async fn put_recent_reject(&self, tx_hash: &Byte32, reject: &Reject) {
        let mut tx_pool = self.tx_pool.write().await;
        if let Some(ref mut recent_reject) = tx_pool.recent_reject {
            if let Err(e) = recent_reject.put(tx_hash, reject.clone()) {
                error!(
                    "Failed to record recent_reject {} {} {}",
                    tx_hash, reject, e
                );
            }
        }
    }

    pub(crate) async fn remove_tx(&self, tx_hash: Byte32) -> bool {
        let id = ProposalShortId::from_tx_hash(&tx_hash);
        {
            let mut queue = self.verify_queue.write().await;
            if queue.remove_tx(&id).is_some() {
                return true;
            }
        }
        {
            let mut orphan = self.orphan.write().await;
            if orphan.remove_orphan_tx(&id).is_some() {
                return true;
            }
        }
        let mut tx_pool = self.tx_pool.write().await;
        tx_pool.remove_tx(&id)
    }

    pub(crate) async fn after_process(
        &self,
        tx: TransactionView,
        remote: Option<(Cycle, PeerIndex)>,
        snapshot: &Snapshot,
        ret: &Result<Completed, Reject>,
    ) {
        let tx_hash = tx.hash();

        // The network protocol is switched after tx-pool confirms the cache,
        // there will be no problem with the current state as the choice of the broadcast protocol.
        let with_vm_2023 = {
            let epoch = snapshot
                .tip_header()
                .epoch()
                .minimum_epoch_number_after_n_blocks(1);

            self.consensus
                .hardfork_switch
                .ckb2023
                .is_vm_version_2_and_syscalls_3_enabled(epoch)
        };

        // log tx verification result for monitor node
        if log_enabled_target!("ckb_tx_monitor", Trace) {
            if let Ok(c) = ret {
                trace_target!(
                    "ckb_tx_monitor",
                    r#"{{"tx_hash":"{:#x}","cycles":{}}}"#,
                    tx_hash,
                    c.cycles
                );
            }
        }

        if matches!(
            ret,
            Err(Reject::RBFRejected(..) | Reject::Resolve(OutPointError::Dead(_)))
        ) {
            let mut tx_pool = self.tx_pool.write().await;
            if tx_pool.pool_map.find_conflict_outpoint(&tx).is_some() {
                tx_pool.record_conflict(tx.clone());
            }
        }

        match remote {
            Some((declared_cycle, peer)) => match ret {
                Ok(_) => {
                    debug!(
                        "after_process remote send_result_to_relayer {} {}",
                        tx_hash, peer
                    );
                    self.send_result_to_relayer(TxVerificationResult::Ok {
                        original_peer: Some(peer),
                        with_vm_2023,
                        tx_hash,
                    });
                    self.process_orphan_tx(&tx).await;
                }
                Err(reject) => {
<<<<<<< HEAD
                    if is_missing_input(reject) && all_inputs_is_unknown(snapshot, &tx) {
=======
                    debug!(
                        "after_process {} {} remote reject: {} ",
                        tx_hash, peer, reject
                    );
                    if is_missing_input(reject) {
                        self.send_result_to_relayer(TxVerificationResult::UnknownParents {
                            peer,
                            parents: tx.unique_parents(),
                        });
>>>>>>> 1fc01eef
                        self.add_orphan(tx, peer, declared_cycle).await;
                    } else {
                        if reject.is_malformed_tx() {
                            self.ban_malformed(peer, format!("reject {reject}"));
                        }
                        if reject.is_allowed_relay() {
                            self.send_result_to_relayer(TxVerificationResult::Reject {
                                tx_hash: tx_hash.clone(),
                            });
                        }
                        if reject.should_recorded() {
                            self.put_recent_reject(&tx_hash, reject).await;
                        }
                    }
                }
            },
            None => {
                match ret {
                    Ok(_) => {
                        debug!("after_process local send_result_to_relayer {}", tx_hash);
                        self.send_result_to_relayer(TxVerificationResult::Ok {
                            original_peer: None,
                            with_vm_2023,
                            tx_hash,
                        });
                        self.process_orphan_tx(&tx).await;
                    }
                    Err(Reject::Duplicated(_)) => {
                        debug!("after_process {} duplicated", tx_hash);
                        // re-broadcast tx when it's duplicated and submitted through local rpc
                        self.send_result_to_relayer(TxVerificationResult::Ok {
                            original_peer: None,
                            with_vm_2023,
                            tx_hash,
                        });
                    }
                    Err(reject) => {
                        debug!("after_process {} reject: {} ", tx_hash, reject);
                        if reject.should_recorded() {
                            self.put_recent_reject(&tx_hash, reject).await;
                        }
                    }
                }
            }
        }
    }

    pub(crate) async fn add_orphan(
        &self,
        tx: TransactionView,
        peer: PeerIndex,
        declared_cycle: Cycle,
    ) {
        let evicted_txs = self
            .orphan
            .write()
            .await
            .add_orphan_tx(tx, peer, declared_cycle);
        // for any evicted orphan tx, we should send reject to relayer
        // so that we mark it as `unknown` in filter
        for tx_hash in evicted_txs {
            self.send_result_to_relayer(TxVerificationResult::Reject { tx_hash });
        }
    }

    pub(crate) async fn find_orphan_by_previous(&self, tx: &TransactionView) -> Vec<OrphanEntry> {
        let orphan = self.orphan.read().await;
        orphan
            .find_by_previous(tx)
            .iter()
            .filter_map(|id| orphan.get(id).cloned())
            .collect::<Vec<_>>()
    }

    pub(crate) async fn remove_orphan_tx(&self, id: &ProposalShortId) {
        self.orphan.write().await.remove_orphan_tx(id);
    }

    /// Remove all orphans which are resolved by the given transaction
    /// the process is like a breath first search, if there is a cycle in `orphan_queue`,
    /// `_process_tx` will return `Reject` since we have checked duplicated tx
    pub(crate) async fn process_orphan_tx(&self, tx: &TransactionView) {
        let mut orphan_queue: VecDeque<TransactionView> = VecDeque::new();
        orphan_queue.push_back(tx.clone());

        while let Some(previous) = orphan_queue.pop_front() {
            let orphans = self.find_orphan_by_previous(&previous).await;
            for orphan in orphans.into_iter() {
                if orphan.cycle > self.tx_pool_config.max_tx_verify_cycles {
                    debug!(
                        "process_orphan {} added to verify queue; find previous from {}",
                        orphan.tx.hash(),
                        tx.hash(),
                    );
                    self.remove_orphan_tx(&orphan.tx.proposal_short_id()).await;
                    self.enqueue_verify_queue(orphan.tx, Some((orphan.cycle, orphan.peer)))
                        .await
                        .expect("enqueue suspended tx");
                } else if let Some((ret, snapshot)) = self
                    ._process_tx(orphan.tx.clone(), Some(orphan.cycle), None)
                    .await
                {
                    match ret {
                        Ok(_) => {
                            let with_vm_2023 = {
                                let epoch = snapshot
                                    .tip_header()
                                    .epoch()
                                    .minimum_epoch_number_after_n_blocks(1);

                                self.consensus
                                    .hardfork_switch
                                    .ckb2023
                                    .is_vm_version_2_and_syscalls_3_enabled(epoch)
                            };
                            self.send_result_to_relayer(TxVerificationResult::Ok {
                                original_peer: Some(orphan.peer),
                                with_vm_2023,
                                tx_hash: orphan.tx.hash(),
                            });
                            debug!(
                                "process_orphan {} success, find previous from {}",
                                orphan.tx.hash(),
                                tx.hash()
                            );
                            self.remove_orphan_tx(&orphan.tx.proposal_short_id()).await;
                            orphan_queue.push_back(orphan.tx);
                        }
                        Err(reject) => {
                            debug!(
                                "process_orphan {} reject {}, find previous from {}",
                                orphan.tx.hash(),
                                reject,
                                tx.hash(),
                            );

                            if !is_missing_input(&reject) {
                                self.remove_orphan_tx(&orphan.tx.proposal_short_id()).await;
                                if reject.is_malformed_tx() {
                                    self.ban_malformed(orphan.peer, format!("reject {reject}"));
                                }
                                if reject.is_allowed_relay() {
                                    self.send_result_to_relayer(TxVerificationResult::Reject {
                                        tx_hash: orphan.tx.hash(),
                                    });
                                }
                                if reject.should_recorded() {
                                    self.put_recent_reject(&orphan.tx.hash(), &reject).await;
                                }
                            }
                        }
                    }
                }
            }
        }
    }

    pub(crate) fn send_result_to_relayer(&self, result: TxVerificationResult) {
        if let Err(e) = self.tx_relay_sender.send(result) {
            error!("tx-pool tx_relay_sender internal error {}", e);
        }
    }

    fn ban_malformed(&self, peer: PeerIndex, reason: String) {
        const DEFAULT_BAN_TIME: Duration = Duration::from_secs(3600 * 24 * 3);

        #[cfg(feature = "with_sentry")]
        use sentry::{capture_message, with_scope, Level};

        #[cfg(feature = "with_sentry")]
        with_scope(
            |scope| scope.set_fingerprint(Some(&["ckb-tx-pool", "receive-invalid-remote-tx"])),
            || {
                capture_message(
                    &format!(
                        "Ban peer {} for {} seconds, reason: \
                        {}",
                        peer,
                        DEFAULT_BAN_TIME.as_secs(),
                        reason
                    ),
                    Level::Info,
                )
            },
        );
        self.network.ban_peer(peer, DEFAULT_BAN_TIME, reason);
    }

    pub(crate) async fn _process_tx(
        &self,
        tx: TransactionView,
        declared_cycles: Option<Cycle>,
        command_rx: Option<&mut watch::Receiver<ChunkCommand>>,
    ) -> Option<(Result<Completed, Reject>, Arc<Snapshot>)> {
        let wtx_hash = tx.witness_hash();
        let instant = Instant::now();
        let is_sync_process = command_rx.is_none();

        let (ret, snapshot) = self.pre_check(&tx).await;

        let (tip_hash, rtx, status, fee, tx_size) = try_or_return_with_snapshot!(ret, snapshot);

        if self.is_in_delay_window(&snapshot) {
            let mut delay = self.delay.write().await;
            if delay.len() < DELAY_LIMIT {
                delay.insert(tx.proposal_short_id(), tx);
            }
            return None;
        }

        let verify_cache = self.fetch_tx_verify_cache(&tx).await;
        let max_cycles = declared_cycles.unwrap_or_else(|| self.consensus.max_block_cycles());
        let tip_header = snapshot.tip_header();
        let tx_env = Arc::new(status.with_env(tip_header));

        let verified_ret = verify_rtx(
            Arc::clone(&snapshot),
            Arc::clone(&rtx),
            tx_env,
            &verify_cache,
            max_cycles,
            command_rx,
        )
        .await;

        let verified = try_or_return_with_snapshot!(verified_ret, snapshot);

        if let Some(declared) = declared_cycles {
            if declared != verified.cycles {
                return Some((
                    Err(Reject::DeclaredWrongCycles(declared, verified.cycles)),
                    snapshot,
                ));
            }
        }

        let entry = TxEntry::new(rtx, verified.cycles, fee, tx_size);

        let (ret, submit_snapshot) = self.submit_entry(tip_hash, entry, status).await;
        try_or_return_with_snapshot!(ret, submit_snapshot);

        self.notify_block_assembler(status).await;

        if verify_cache.is_none() {
            // update cache
            let txs_verify_cache = Arc::clone(&self.txs_verify_cache);
            tokio::spawn(async move {
                let mut guard = txs_verify_cache.write().await;
                guard.put(wtx_hash, verified);
            });
        }

        if let Some(metrics) = ckb_metrics::handle() {
            let elapsed = instant.elapsed().as_secs_f64();
            if is_sync_process {
                metrics.ckb_tx_pool_sync_process.observe(elapsed);
            } else {
                metrics.ckb_tx_pool_async_process.observe(elapsed);
            }
        }

        Some((Ok(verified), submit_snapshot))
    }

    pub(crate) async fn _test_accept_tx(&self, tx: TransactionView) -> Result<Completed, Reject> {
        let (pre_check_ret, snapshot) = self.pre_check(&tx).await;

        let (_tip_hash, rtx, status, _fee, _tx_size) = pre_check_ret?;

        // skip check the delay window

        let verify_cache = self.fetch_tx_verify_cache(&tx).await;
        let max_cycles = self.consensus.max_block_cycles();
        let tip_header = snapshot.tip_header();
        let tx_env = Arc::new(status.with_env(tip_header));

        verify_rtx(
            Arc::clone(&snapshot),
            Arc::clone(&rtx),
            tx_env,
            &verify_cache,
            max_cycles,
            None,
        )
        .await
    }

    pub(crate) async fn update_tx_pool_for_reorg(
        &self,
        detached_blocks: VecDeque<BlockView>,
        attached_blocks: VecDeque<BlockView>,
        detached_proposal_id: HashSet<ProposalShortId>,
        snapshot: Arc<Snapshot>,
    ) {
        let mine_mode = self.block_assembler.is_some();
        let mut detached = LinkedHashSet::default();
        let mut attached = LinkedHashSet::default();

        let epoch_of_next_block = snapshot
            .tip_header()
            .epoch()
            .minimum_epoch_number_after_n_blocks(1);

        let new_tip_after_delay = after_delay_window(&snapshot);
        let is_in_delay_window = self.is_in_delay_window(&snapshot);

        let detached_headers: HashSet<Byte32> = detached_blocks
            .iter()
            .map(|blk| blk.header().hash())
            .collect();

        for blk in detached_blocks {
            detached.extend(blk.transactions().into_iter().skip(1))
        }

        for blk in attached_blocks {
            attached.extend(blk.transactions().into_iter().skip(1));
        }
        let retain: Vec<TransactionView> = detached.difference(&attached).cloned().collect();

        let fetched_cache = if is_in_delay_window {
            // If in delay_window, don't use the cache.
            HashMap::new()
        } else {
            self.fetch_txs_verify_cache(retain.iter()).await
        };

        // If there are any transactions requires re-process, return them.
        //
        // At present, there is only one situation:
        // - If the hardfork was happened, then re-process all transactions.
        let txs_opt = {
            // This closure is used to limit the lifetime of mutable tx_pool.
            let mut tx_pool = self.tx_pool.write().await;

            let txs_opt = if is_in_delay_window {
                {
                    self.verify_queue.write().await.clear();
                }
                Some(tx_pool.drain_all_transactions())
            } else {
                None
            };

            _update_tx_pool_for_reorg(
                &mut tx_pool,
                &attached,
                &detached_headers,
                detached_proposal_id,
                snapshot,
                &self.callbacks,
                mine_mode,
            );

            // Updates network fork switch if required.
            //
            // This operation should be ahead of any transaction which is processed with new
            // hardfork features.
            if !self.network.load_ckb2023()
                && self
                    .consensus
                    .hardfork_switch
                    .ckb2023
                    .is_vm_version_2_and_syscalls_3_enabled(epoch_of_next_block)
            {
                self.network.init_ckb2023()
            }

            // notice: readd_detached_tx don't update cache
            self.readd_detached_tx(&mut tx_pool, retain, fetched_cache)
                .await;

            txs_opt
        };

        if let Some(txs) = txs_opt {
            let mut delay = self.delay.write().await;
            if delay.len() < DELAY_LIMIT {
                for tx in txs {
                    delay.insert(tx.proposal_short_id(), tx);
                }
            }
        }

        {
            let delay_txs = if !self.after_delay() && new_tip_after_delay {
                let limit = MAX_BLOCK_PROPOSALS_LIMIT as usize;
                let mut txs = Vec::with_capacity(limit);
                let mut delay = self.delay.write().await;
                let keys: Vec<_> = { delay.keys().take(limit).cloned().collect() };
                for k in keys {
                    if let Some(v) = delay.remove(&k) {
                        txs.push(v);
                    }
                }
                if delay.is_empty() {
                    self.set_after_delay_true();
                }
                Some(txs)
            } else {
                None
            };
            if let Some(txs) = delay_txs {
                self.try_process_txs(txs).await;
            }
        }

        self.remove_orphan_txs_by_attach(&attached).await;
        {
            let mut queue = self.verify_queue.write().await;
            queue.remove_txs(attached.iter().map(|tx| tx.proposal_short_id()));
        }
    }

    async fn enqueue_verify_queue(
        &self,
        tx: TransactionView,
        remote: Option<(Cycle, PeerIndex)>,
    ) -> Result<bool, Reject> {
        let (ret, _snapshot) = self.pre_check(&tx).await;
        let (_tip_hash, _rtx, _status, fee, tx_size) = ret?;
        let mut queue = self.verify_queue.write().await;
        queue.add_tx(tx, fee, tx_size, remote)
    }

    async fn remove_orphan_txs_by_attach<'a>(&self, txs: &LinkedHashSet<TransactionView>) {
        for tx in txs.iter() {
            self.process_orphan_tx(tx).await;
        }
        let mut orphan = self.orphan.write().await;
        orphan.remove_orphan_txs(txs.iter().map(|tx| tx.proposal_short_id()));
    }

    async fn readd_detached_tx(
        &self,
        tx_pool: &mut TxPool,
        txs: Vec<TransactionView>,
        fetched_cache: HashMap<Byte32, CacheEntry>,
    ) {
        let max_cycles = self.tx_pool_config.max_tx_verify_cycles;
        for tx in txs {
            let tx_size = tx.data().serialized_size_in_block();
            let tx_hash = tx.hash();
            if let Ok((rtx, status)) = resolve_tx(tx_pool, tx_pool.snapshot(), tx, false) {
                if let Ok(fee) = check_tx_fee(tx_pool, tx_pool.snapshot(), &rtx, tx_size) {
                    let verify_cache = fetched_cache.get(&tx_hash).cloned();
                    let snapshot = tx_pool.cloned_snapshot();
                    let tip_header = snapshot.tip_header();
                    let tx_env = Arc::new(status.with_env(tip_header));
                    if let Ok(verified) = verify_rtx(
                        snapshot,
                        Arc::clone(&rtx),
                        tx_env,
                        &verify_cache,
                        max_cycles,
                        None,
                    )
                    .await
                    {
                        let entry = TxEntry::new(rtx, verified.cycles, fee, tx_size);
                        if let Err(e) = _submit_entry(tx_pool, status, entry, &self.callbacks) {
                            error!("readd_detached_tx submit_entry {} error {}", tx_hash, e);
                        } else {
                            debug!("readd_detached_tx submit_entry {}", tx_hash);
                        }
                    }
                }
            }
        }
    }

    pub(crate) async fn clear_pool(&mut self, new_snapshot: Arc<Snapshot>) {
        {
            let mut tx_pool = self.tx_pool.write().await;
            tx_pool.clear(Arc::clone(&new_snapshot));
        }
        // reset block_assembler
        if self
            .block_assembler_sender
            .send(BlockAssemblerMessage::Reset(new_snapshot))
            .await
            .is_err()
        {
            error!("block_assembler receiver dropped");
        }
    }

    pub(crate) async fn save_pool(&self) {
        let mut tx_pool = self.tx_pool.write().await;
        if let Err(err) = tx_pool.save_into_file() {
            error!("failed to save pool, error: {:?}", err)
        } else {
            info!("TxPool saved successfully")
        }
    }

    // # Notice
    //
    // This method assumes that the inputs transactions are sorted.
    async fn try_process_txs(&self, txs: Vec<TransactionView>) {
        if txs.is_empty() {
            return;
        }
        let total = txs.len();
        let mut count = 0usize;
        for tx in txs {
            let tx_hash = tx.hash();
            if let Err(err) = self.process_tx(tx, None).await {
                error!("failed to process {:#x}, error: {:?}", tx_hash, err);
                count += 1;
            }
        }
        if count != 0 {
            info!("{}/{} transaction process failed.", count, total);
        }
    }

    pub(crate) fn is_in_delay_window(&self, snapshot: &Snapshot) -> bool {
        let epoch = snapshot.tip_header().epoch();
        self.consensus.is_in_delay_window(&epoch)
    }
}

type PreCheckedTx = (
    Byte32,                   // tip_hash
    Arc<ResolvedTransaction>, // rtx
    TxStatus,                 // status
    Capacity,                 // tx fee
    usize,                    // tx size
);

type ResolveResult = Result<(Arc<ResolvedTransaction>, TxStatus), Reject>;

fn get_tx_status(snapshot: &Snapshot, short_id: &ProposalShortId) -> TxStatus {
    if snapshot.proposals().contains_proposed(short_id) {
        TxStatus::Proposed
    } else if snapshot.proposals().contains_gap(short_id) {
        TxStatus::Gap
    } else {
        TxStatus::Fresh
    }
}

fn check_rtx(
    tx_pool: &TxPool,
    snapshot: &Snapshot,
    rtx: &ResolvedTransaction,
) -> Result<TxStatus, Reject> {
    let short_id = rtx.transaction.proposal_short_id();
    let tx_status = get_tx_status(snapshot, &short_id);
    tx_pool.check_rtx_from_pool(rtx).map(|_| tx_status)
}

fn resolve_tx(
    tx_pool: &TxPool,
    snapshot: &Snapshot,
    tx: TransactionView,
    rbf: bool,
) -> ResolveResult {
    let short_id = tx.proposal_short_id();
    let tx_status = get_tx_status(snapshot, &short_id);
    tx_pool
        .resolve_tx_from_pool(tx, rbf)
        .map(|rtx| (rtx, tx_status))
}

fn _submit_entry(
    tx_pool: &mut TxPool,
    status: TxStatus,
    entry: TxEntry,
    callbacks: &Callbacks,
) -> Result<HashSet<TxEntry>, Reject> {
    let tx_hash = entry.transaction().hash();
    debug!("submit_entry {:?} {}", status, tx_hash);
    let (succ, evicts) = match status {
        TxStatus::Fresh => tx_pool.add_pending(entry.clone())?,
        TxStatus::Gap => tx_pool.add_gap(entry.clone())?,
        TxStatus::Proposed => tx_pool.add_proposed(entry.clone())?,
    };
    if succ {
        match status {
            TxStatus::Fresh => callbacks.call_pending(&entry),
            TxStatus::Gap => callbacks.call_pending(&entry),
            TxStatus::Proposed => callbacks.call_proposed(&entry),
        }
    }
    Ok(evicts)
}

fn _update_tx_pool_for_reorg(
    tx_pool: &mut TxPool,
    attached: &LinkedHashSet<TransactionView>,
    detached_headers: &HashSet<Byte32>,
    detached_proposal_id: HashSet<ProposalShortId>,
    snapshot: Arc<Snapshot>,
    callbacks: &Callbacks,
    mine_mode: bool,
) {
    tx_pool.snapshot = Arc::clone(&snapshot);

    // NOTE: `remove_by_detached_proposal` will try to re-put the given expired/detached proposals into
    // pending-pool if they can be found within txpool. As for a transaction
    // which is both expired and committed at the one time(commit at its end of commit-window),
    // we should treat it as a committed and not re-put into pending-pool. So we should ensure
    // that involves `remove_committed_txs` before `remove_expired`.
    tx_pool.remove_committed_txs(attached.iter(), callbacks, detached_headers);
    tx_pool.remove_by_detached_proposal(detached_proposal_id.iter());

    // mine mode:
    // pending ---> gap ----> proposed
    // try move gap to proposed
    if mine_mode {
        let mut proposals = Vec::new();
        let mut gaps = Vec::new();

        for entry in tx_pool.pool_map.entries.get_by_status(&Status::Gap) {
            let short_id = entry.inner.proposal_short_id();
            if snapshot.proposals().contains_proposed(&short_id) {
                proposals.push((short_id, entry.inner.clone()));
            }
        }

        for entry in tx_pool.pool_map.entries.get_by_status(&Status::Pending) {
            let short_id = entry.inner.proposal_short_id();
            let elem = (short_id.clone(), entry.inner.clone());
            if snapshot.proposals().contains_proposed(&short_id) {
                proposals.push(elem);
            } else if snapshot.proposals().contains_gap(&short_id) {
                gaps.push(elem);
            }
        }

        for (id, entry) in proposals {
            debug!("begin to proposed: {:x}", id);
            if let Err(e) = tx_pool.proposed_rtx(&id) {
                debug!(
                    "Failed to add proposed tx {}, reason: {}",
                    entry.transaction().hash(),
                    e
                );
                callbacks.call_reject(tx_pool, &entry, e);
            } else {
                callbacks.call_proposed(&entry)
            }
        }

        for (id, entry) in gaps {
            debug!("begin to gap: {:x}", id);
            if let Err(e) = tx_pool.gap_rtx(&id) {
                debug!(
                    "Failed to add tx to gap {}, reason: {}",
                    entry.transaction().hash(),
                    e
                );
                callbacks.call_reject(tx_pool, &entry, e.clone());
            }
        }
    }

    // Remove expired transaction from pending
    tx_pool.remove_expired(callbacks);

    // Remove transactions from the pool until its size <= size_limit.
    let _ = tx_pool.limit_size(callbacks, None);
}<|MERGE_RESOLUTION|>--- conflicted
+++ resolved
@@ -18,11 +18,6 @@
 use ckb_network::PeerIndex;
 use ckb_script::ChunkCommand;
 use ckb_snapshot::Snapshot;
-<<<<<<< HEAD
-use ckb_store::ChainStore;
-=======
-use ckb_store::data_loader_wrapper::AsDataLoader;
->>>>>>> 1fc01eef
 use ckb_types::core::error::OutPointError;
 use ckb_types::{
     core::{cell::ResolvedTransaction, BlockView, Capacity, Cycle, HeaderView, TransactionView},
@@ -453,9 +448,6 @@
                     self.process_orphan_tx(&tx).await;
                 }
                 Err(reject) => {
-<<<<<<< HEAD
-                    if is_missing_input(reject) && all_inputs_is_unknown(snapshot, &tx) {
-=======
                     debug!(
                         "after_process {} {} remote reject: {} ",
                         tx_hash, peer, reject
@@ -465,7 +457,6 @@
                             peer,
                             parents: tx.unique_parents(),
                         });
->>>>>>> 1fc01eef
                         self.add_orphan(tx, peer, declared_cycle).await;
                     } else {
                         if reject.is_malformed_tx() {
