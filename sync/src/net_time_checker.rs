--- conflicted
+++ resolved
@@ -1,9 +1,5 @@
-<<<<<<< HEAD
-use ckb_network::{Behaviour, CKBProtocolContext, CKBProtocolHandler, PeerIndex};
-=======
 use crate::BAD_MESSAGE_BAN_TIME;
 use ckb_network::{CKBProtocolContext, CKBProtocolHandler, PeerIndex};
->>>>>>> 14e0fab4
 use ckb_protocol::{get_root, TimeMessage};
 use ckb_util::RwLock;
 use flatbuffers::FlatBufferBuilder;
@@ -133,10 +129,6 @@
     ) {
         if let Some(true) = nc.get_peer(peer_index).map(|peer| peer.is_inbound()) {
             info!(target: "network", "Peer {} is not outbound but sends us time message", peer_index);
-<<<<<<< HEAD
-            nc.report_peer(peer_index, Behaviour::UnexpectedMessage);
-=======
->>>>>>> 14e0fab4
         }
 
         let timestamp = match get_root::<TimeMessage>(&data)
@@ -147,11 +139,7 @@
             Some(timestamp) => timestamp,
             None => {
                 info!(target: "network", "Peer {} sends us malformed message", peer_index);
-<<<<<<< HEAD
-                nc.report_peer(peer_index, Behaviour::UnexpectedMessage);
-=======
                 nc.ban_peer(peer_index, BAD_MESSAGE_BAN_TIME);
->>>>>>> 14e0fab4
                 return;
             }
         };
