--- conflicted
+++ resolved
@@ -1,10 +1,6 @@
 [package]
 name = "ckb-bin"
-<<<<<<< HEAD
-version = "0.113.1"
-=======
 version = "0.114.0"
->>>>>>> 0c8711e8
 license = "MIT"
 authors = ["Nervos Core Dev <dev@nervos.org>"]
 edition = "2021"
@@ -18,32 +14,6 @@
 serde_json = { version = "1.0" }
 serde_plain = "0.3.0"
 toml = "0.5"
-<<<<<<< HEAD
-ckb-app-config = { path = "../util/app-config", version = "= 0.113.1" }
-ckb-logger = { path = "../util/logger", version = "= 0.113.1" }
-ckb-logger-service = { path = "../util/logger-service", version = "= 0.113.1" }
-ckb-metrics-service = { path = "../util/metrics-service", version = "= 0.113.1" }
-ckb-util = { path = "../util", version = "= 0.113.1" }
-ckb-types = { path = "../util/types", version = "= 0.113.1" }
-ckb-channel = { path = "../util/channel", version = "= 0.113.1" }
-ckb-jsonrpc-types = { path = "../util/jsonrpc-types", version = "= 0.113.1" }
-ckb-chain = { path = "../chain", version = "= 0.113.1" }
-ckb-shared = { path = "../shared", version = "= 0.113.1" }
-ckb-store = { path = "../store", version = "= 0.113.1" }
-ckb-chain-spec = {path = "../spec", version = "= 0.113.1"}
-ckb-miner = { path = "../miner", version = "= 0.113.1" }
-ckb-network = { path = "../network", version = "= 0.113.1"}
-ckb-resource = { path = "../resource", version = "= 0.113.1"}
-ctrlc = { version = "3.1", features = ["termination"] }
-ckb-instrument = { path = "../util/instrument", version = "= 0.113.1", features = ["progress_bar"] }
-ckb-build-info = { path = "../util/build-info", version = "= 0.113.1" }
-ckb-memory-tracker = { path = "../util/memory-tracker", version = "= 0.113.1" }
-ckb-chain-iter = { path = "../util/chain-iter", version = "= 0.113.1" }
-ckb-verification-traits = { path = "../verification/traits", version = "= 0.113.1" }
-ckb-async-runtime = { path = "../util/runtime", version = "= 0.113.1" }
-ckb-migrate = { path = "../util/migrate", version = "= 0.113.1" }
-ckb-launcher = { path = "../util/launcher", version = "= 0.113.1" }
-=======
 ckb-app-config = { path = "../util/app-config", version = "= 0.114.0" }
 ckb-logger = { path = "../util/logger", version = "= 0.114.0" }
 ckb-logger-service = { path = "../util/logger-service", version = "= 0.114.0" }
@@ -68,23 +38,18 @@
 ckb-async-runtime = { path = "../util/runtime", version = "= 0.114.0" }
 ckb-migrate = { path = "../util/migrate", version = "= 0.114.0" }
 ckb-launcher = { path = "../util/launcher", version = "= 0.114.0" }
->>>>>>> 0c8711e8
 base64 = "0.21.0"
 tempfile.workspace = true
 rayon = "1.0"
 sentry = { version = "0.26.0", optional = true }
 is-terminal = "0.4.7"
 fdlimit = "0.2.1"
-<<<<<<< HEAD
-ckb-stop-handler = { path = "../util/stop-handler", version = "= 0.113.1" }
-=======
 ckb-stop-handler = { path = "../util/stop-handler", version = "= 0.114.0" }
 
 [target.'cfg(not(target_os="windows"))'.dependencies]
 daemonize = { version = "0.5.0" }
 nix = { version = "0.24.0", default-features = false, features = ["signal"] }
 colored = "2.0"
->>>>>>> 0c8711e8
 
 [features]
 deadlock_detection = ["ckb-util/deadlock_detection"]
