[package]
name = "ckb-notify"
<<<<<<< HEAD
version = "0.112.1"
=======
version = "0.113.0"
>>>>>>> 82871a31
authors = ["Nervos Core Dev <dev@nervos.org>"]
edition = "2021"
license = "MIT"
description = "TODO(doc): @quake crate description"
homepage = "https://github.com/nervosnetwork/ckb"
repository = "https://github.com/nervosnetwork/ckb"

[dependencies]
<<<<<<< HEAD
ckb-logger = { path = "../util/logger", version = "= 0.112.1" }
ckb-app-config  = { path = "../util/app-config", version = "= 0.112.1" }
ckb-types = { path = "../util/types", version = "= 0.112.1" }
ckb-stop-handler = { path = "../util/stop-handler", version = "= 0.112.1" }
ckb-async-runtime = { path = "../util/runtime", version = "= 0.112.1" }
=======
ckb-logger = { path = "../util/logger", version = "= 0.113.0" }
ckb-app-config  = { path = "../util/app-config", version = "= 0.113.0" }
ckb-types = { path = "../util/types", version = "= 0.113.0" }
ckb-stop-handler = { path = "../util/stop-handler", version = "= 0.113.0" }
ckb-async-runtime = { path = "../util/runtime", version = "= 0.113.0" }
>>>>>>> 82871a31
tokio = { version = "1", features = ["sync"] }

[dev-dependencies]<|MERGE_RESOLUTION|>--- conflicted
+++ resolved
@@ -1,10 +1,6 @@
 [package]
 name = "ckb-notify"
-<<<<<<< HEAD
-version = "0.112.1"
-=======
 version = "0.113.0"
->>>>>>> 82871a31
 authors = ["Nervos Core Dev <dev@nervos.org>"]
 edition = "2021"
 license = "MIT"
@@ -13,19 +9,11 @@
 repository = "https://github.com/nervosnetwork/ckb"
 
 [dependencies]
-<<<<<<< HEAD
-ckb-logger = { path = "../util/logger", version = "= 0.112.1" }
-ckb-app-config  = { path = "../util/app-config", version = "= 0.112.1" }
-ckb-types = { path = "../util/types", version = "= 0.112.1" }
-ckb-stop-handler = { path = "../util/stop-handler", version = "= 0.112.1" }
-ckb-async-runtime = { path = "../util/runtime", version = "= 0.112.1" }
-=======
 ckb-logger = { path = "../util/logger", version = "= 0.113.0" }
 ckb-app-config  = { path = "../util/app-config", version = "= 0.113.0" }
 ckb-types = { path = "../util/types", version = "= 0.113.0" }
 ckb-stop-handler = { path = "../util/stop-handler", version = "= 0.113.0" }
 ckb-async-runtime = { path = "../util/runtime", version = "= 0.113.0" }
->>>>>>> 82871a31
 tokio = { version = "1", features = ["sync"] }
 
 [dev-dependencies]