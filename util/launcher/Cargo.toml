--- conflicted
+++ resolved
@@ -1,10 +1,6 @@
 [package]
 name = "ckb-launcher"
-<<<<<<< HEAD
-version = "0.112.1"
-=======
 version = "0.113.0"
->>>>>>> 82871a31
 license = "MIT"
 authors = ["Nervos Core Dev <dev@nervos.org>"]
 edition = "2021"
@@ -15,45 +11,6 @@
 # See more keys and their definitions at https://doc.rust-lang.org/cargo/reference/manifest.html
 
 [dependencies]
-<<<<<<< HEAD
-ckb-types = { path = "../types", version = "= 0.112.1" }
-ckb-store = { path = "../../store", version = "= 0.112.1" }
-ckb-db = { path = "../../db", version = "= 0.112.1" }
-ckb-migration-template = { path = "migration-template", version = "= 0.112.1" }
-ckb-app-config = { path = "../app-config", version = "= 0.112.1" }
-ckb-db-migration = { path = "../../db-migration", version = "= 0.112.1" }
-ckb-logger = { path = "../logger", version = "= 0.112.1" }
-ckb-db-schema = { path = "../../db-schema", version = "= 0.112.1" }
-ckb-error = { path = "../../error", version = "= 0.112.1" }
-ckb-build-info = { path = "../build-info", version = "= 0.112.1" }
-ckb-jsonrpc-types = { path = "../jsonrpc-types", version = "= 0.112.1" }
-ckb-chain = { path = "../../chain", version = "= 0.112.1" }
-ckb-shared = { path = "../../shared", version = "= 0.112.1" }
-ckb-network = { path = "../../network", version = "= 0.112.1"}
-ckb-rpc = { path = "../../rpc", version = "= 0.112.1"}
-ckb-resource = { path = "../../resource", version = "= 0.112.1"}
-ckb-network-alert = { path = "../network-alert", version = "= 0.112.1" }
-ckb-sync = { path = "../../sync", version = "= 0.112.1"}
-ckb-verification = { path = "../../verification", version = "= 0.112.1" }
-ckb-verification-traits = { path = "../../verification/traits", version = "= 0.112.1" }
-ckb-async-runtime = { path = "../runtime", version = "= 0.112.1" }
-ckb-proposal-table = { path = "../proposal-table", version = "= 0.112.1" }
-ckb-channel = { path = "../channel", version = "= 0.112.1" }
-ckb-chain-spec = { path = "../../spec", version = "= 0.112.1" }
-ckb-freezer = { path = "../../freezer", version = "= 0.112.1" }
-ckb-notify = { path = "../../notify", version = "= 0.112.1" }
-ckb-snapshot = { path = "../snapshot", version = "= 0.112.1" }
-ckb-tx-pool = { path = "../../tx-pool", version = "= 0.112.1" }
-ckb-light-client-protocol-server = { path = "../light-client-protocol-server", version = "= 0.112.1" }
-ckb-block-filter = { path = "../../block-filter", version = "= 0.112.1" }
-ckb-hash = { path = "../hash", version = "= 0.112.1" }
-num_cpus = "1.10"
-once_cell = "1.8.0"
-tempfile.workspace = true
-
-[dev-dependencies]
-ckb-systemtime = {path = "../systemtime", version = "= 0.112.1", features = ["enable_faketime"]  }
-=======
 ckb-types = { path = "../types", version = "= 0.113.0" }
 ckb-store = { path = "../../store", version = "= 0.113.0" }
 ckb-app-config = { path = "../app-config", version = "= 0.113.0" }
@@ -76,7 +33,6 @@
 ckb-light-client-protocol-server = { path = "../light-client-protocol-server", version = "= 0.113.0" }
 ckb-block-filter = { path = "../../block-filter", version = "= 0.113.0" }
 
->>>>>>> 82871a31
 
 [features]
 with_sentry = [ "ckb-sync/with_sentry", "ckb-network/with_sentry", "ckb-app-config/with_sentry" ]
