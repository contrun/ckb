use crate::{core, packed};

/*
 * Blockchain
 */

impl<'r> packed::ScriptReader<'r> {
    pub fn check_data(&self) -> bool {
        core::ScriptHashType::verify_value(self.hash_type())
    }
}

impl<'r> packed::ScriptOptReader<'r> {
    pub fn check_data(&self) -> bool {
        self.to_opt()
            .map(|i| core::ScriptHashType::verify_value(i.hash_type()))
            .unwrap_or(true)
    }
}

impl<'r> packed::CellOutputReader<'r> {
    pub fn check_data(&self) -> bool {
        self.lock().check_data() && self.type_().check_data()
    }
}

impl<'r> packed::CellOutputVecReader<'r> {
    pub fn check_data(&self) -> bool {
        self.iter().all(|i| i.check_data())
    }
}

impl<'r> packed::CellDepReader<'r> {
    pub fn check_data(&self) -> bool {
        core::DepType::verify_value(self.dep_type())
    }
}

impl<'r> packed::CellDepVecReader<'r> {
    pub fn check_data(&self) -> bool {
        self.iter().all(|i| i.check_data())
    }
}

impl<'r> packed::RawTransactionReader<'r> {
    pub fn check_data(&self) -> bool {
        self.outputs().len() == self.outputs_data().len()
            && self.cell_deps().check_data()
            && self.outputs().check_data()
    }
}

impl<'r> packed::TransactionReader<'r> {
    pub fn check_data(&self) -> bool {
        self.raw().check_data()
    }
}

impl<'r> packed::TransactionVecReader<'r> {
    pub fn check_data(&self) -> bool {
        self.iter().all(|i| i.check_data())
    }
}

impl<'r> packed::BlockReader<'r> {
    pub fn check_data(&self) -> bool {
        self.transactions().check_data()
    }
}

/*
 * Network
 */

impl<'r> packed::BlockTransactionsReader<'r> {
    pub fn check_data(&self) -> bool {
        self.transactions().check_data()
    }
}

impl<'r> packed::RelayTransactionReader<'r> {
    pub fn check_data(&self) -> bool {
        self.transaction().check_data()
    }
}

impl<'r> packed::RelayTransactionVecReader<'r> {
    pub fn check_data(&self) -> bool {
        self.iter().all(|i| i.check_data())
    }
}

impl<'r> packed::RelayTransactionsReader<'r> {
    pub fn check_data(&self) -> bool {
        self.transactions().check_data()
    }
}

impl<'r> packed::SendBlockReader<'r> {
    pub fn check_data(&self) -> bool {
        self.block().check_data()
    }
}

#[cfg(test)]
mod tests {
    use crate::{packed, prelude::*};

    fn create_transaction(
        outputs: &[&packed::CellOutput],
        outputs_data: &[&[u8]],
        cell_deps: &[&packed::CellDep],
    ) -> packed::Transaction {
        let outputs = outputs
            .iter()
            .map(|d| d.to_owned().to_owned())
            .collect::<Vec<packed::CellOutput>>();
        let outputs_data = outputs_data
            .iter()
            .map(|d| d.to_owned().to_owned().pack())
            .collect::<Vec<packed::Bytes>>();
        let cell_deps = cell_deps
            .iter()
            .map(|d| d.to_owned().to_owned())
            .collect::<Vec<packed::CellDep>>();
        let raw = packed::RawTransaction::new_builder()
            .outputs(outputs.into_iter().pack())
            .outputs_data(outputs_data.into_iter().pack())
            .cell_deps(cell_deps.into_iter().pack())
            .build();
        packed::Transaction::new_builder().raw(raw).build()
    }

    fn test_check_data_via_transaction(
        expected: bool,
        outputs: &[&packed::CellOutput],
        outputs_data: &[&[u8]],
        cell_deps: &[&packed::CellDep],
    ) {
        let tx = create_transaction(outputs, outputs_data, cell_deps);
        assert_eq!(tx.as_reader().check_data(), expected);
    }

    #[test]
    fn check_data() {
<<<<<<< HEAD
        let ht_right = packed::ScriptHashType::new_builder()
            .set([1.into()])
            .build();
        let ht_error = packed::ScriptHashType::new_builder()
            .set([2.into()])
            .build();
        let dt_right = packed::DepType::new_builder().set([1.into()]).build();
        let dt_error = packed::DepType::new_builder().set([2.into()]).build();
=======
        let ht_right = 1;
        let ht_error = 2;
        let dt_right = 1;
        let dt_error = 2;
>>>>>>> 03f346fe

        let script_right = packed::Script::new_builder().hash_type(ht_right).build();
        let script_error = packed::Script::new_builder().hash_type(ht_error).build();

        let script_opt_right = packed::ScriptOpt::new_builder()
            .set(Some(script_right.clone()))
            .build();
        let script_opt_error = packed::ScriptOpt::new_builder()
            .set(Some(script_error.clone()))
            .build();

        let output_right1 = packed::CellOutput::new_builder()
            .lock(script_right.clone())
            .build();
        let output_right2 = packed::CellOutput::new_builder()
            .type_(script_opt_right.clone())
            .build();
        let output_error1 = packed::CellOutput::new_builder()
            .lock(script_error.clone())
            .build();
        let output_error2 = packed::CellOutput::new_builder()
            .type_(script_opt_error.clone())
            .build();
        let output_error3 = packed::CellOutput::new_builder()
            .lock(script_right.clone())
            .type_(script_opt_error.clone())
            .build();
        let output_error4 = packed::CellOutput::new_builder()
            .lock(script_error.clone())
            .type_(script_opt_right.clone())
            .build();

        let cell_dep_right = packed::CellDep::new_builder().dep_type(dt_right).build();
        let cell_dep_error = packed::CellDep::new_builder().dep_type(dt_error).build();

        test_check_data_via_transaction(true, &[], &[], &[]);
        test_check_data_via_transaction(true, &[&output_right1], &[&[]], &[&cell_dep_right]);
        test_check_data_via_transaction(
            true,
            &[&output_right1, &output_right2],
            &[&[], &[]],
            &[&cell_dep_right, &cell_dep_right],
        );
        test_check_data_via_transaction(false, &[&output_error1], &[&[]], &[]);
        test_check_data_via_transaction(false, &[&output_error2], &[&[]], &[]);
        test_check_data_via_transaction(false, &[&output_error3], &[&[]], &[]);
        test_check_data_via_transaction(false, &[&output_error4], &[&[]], &[]);
        test_check_data_via_transaction(false, &[], &[], &[&cell_dep_error]);
        test_check_data_via_transaction(
            false,
            &[
                &output_right1,
                &output_right2,
                &output_error1,
                &output_error2,
                &output_error3,
                &output_error4,
            ],
            &[&[], &[], &[], &[], &[], &[]],
            &[&cell_dep_right, &cell_dep_error],
        );
        test_check_data_via_transaction(false, &[&output_right1], &[], &[&cell_dep_right]);
        test_check_data_via_transaction(false, &[], &[&[]], &[&cell_dep_right]);
    }
}<|MERGE_RESOLUTION|>--- conflicted
+++ resolved
@@ -6,14 +6,14 @@
 
 impl<'r> packed::ScriptReader<'r> {
     pub fn check_data(&self) -> bool {
-        core::ScriptHashType::verify_value(self.hash_type())
+        core::ScriptHashType::verify_value(self.hash_type().into())
     }
 }
 
 impl<'r> packed::ScriptOptReader<'r> {
     pub fn check_data(&self) -> bool {
         self.to_opt()
-            .map(|i| core::ScriptHashType::verify_value(i.hash_type()))
+            .map(|i| core::ScriptHashType::verify_value(i.hash_type().into()))
             .unwrap_or(true)
     }
 }
@@ -32,7 +32,7 @@
 
 impl<'r> packed::CellDepReader<'r> {
     pub fn check_data(&self) -> bool {
-        core::DepType::verify_value(self.dep_type())
+        core::DepType::verify_value(self.dep_type().into())
     }
 }
 
@@ -143,21 +143,10 @@
 
     #[test]
     fn check_data() {
-<<<<<<< HEAD
-        let ht_right = packed::ScriptHashType::new_builder()
-            .set([1.into()])
-            .build();
-        let ht_error = packed::ScriptHashType::new_builder()
-            .set([2.into()])
-            .build();
-        let dt_right = packed::DepType::new_builder().set([1.into()]).build();
-        let dt_error = packed::DepType::new_builder().set([2.into()]).build();
-=======
-        let ht_right = 1;
-        let ht_error = 2;
-        let dt_right = 1;
-        let dt_error = 2;
->>>>>>> 03f346fe
+        let ht_right = 1.into();
+        let ht_error = 2.into();
+        let dt_right = 1.into();
+        let dt_error = 2.into();
 
         let script_right = packed::Script::new_builder().hash_type(ht_right).build();
         let script_error = packed::Script::new_builder().hash_type(ht_error).build();
