[package]
name = "ckb-reward-calculator"
<<<<<<< HEAD
version = "0.112.1"
=======
version = "0.113.0"
>>>>>>> 82871a31
license = "MIT"
authors = ["Nervos Core Dev <dev@nervos.org>"]
edition = "2021"
description = "TODO(doc): @keroro520 crate description"
homepage = "https://github.com/nervosnetwork/ckb"
repository = "https://github.com/nervosnetwork/ckb"

[dependencies]
<<<<<<< HEAD
ckb-types = { path = "../types", version = "= 0.112.1" }
ckb-store = { path = "../../store", version = "= 0.112.1" }
ckb-dao = { path = "../dao", version = "= 0.112.1" }
ckb-dao-utils = { path = "../dao/utils", version = "= 0.112.1" }
ckb-logger = { path = "../logger", version = "= 0.112.1" }
ckb-chain-spec = {path = "../../spec", version = "= 0.112.1"}

[dev-dependencies]
ckb-db = { path = "../../db", version = "= 0.112.1" }
ckb-occupied-capacity = { path = "../occupied-capacity", version = "= 0.112.1" }
ckb-db-schema = { path = "../../db-schema", version = "= 0.112.1" }
=======
ckb-types = { path = "../types", version = "= 0.113.0" }
ckb-store = { path = "../../store", version = "= 0.113.0" }
ckb-dao = { path = "../dao", version = "= 0.113.0" }
ckb-dao-utils = { path = "../dao/utils", version = "= 0.113.0" }
ckb-logger = { path = "../logger", version = "= 0.113.0" }
ckb-chain-spec = {path = "../../spec", version = "= 0.113.0"}

[dev-dependencies]
ckb-db = { path = "../../db", version = "= 0.113.0" }
ckb-occupied-capacity = { path = "../occupied-capacity", version = "= 0.113.0" }
ckb-db-schema = { path = "../../db-schema", version = "= 0.113.0" }
>>>>>>> 82871a31
tempfile.workspace = true<|MERGE_RESOLUTION|>--- conflicted
+++ resolved
@@ -1,10 +1,6 @@
 [package]
 name = "ckb-reward-calculator"
-<<<<<<< HEAD
-version = "0.112.1"
-=======
 version = "0.113.0"
->>>>>>> 82871a31
 license = "MIT"
 authors = ["Nervos Core Dev <dev@nervos.org>"]
 edition = "2021"
@@ -13,19 +9,6 @@
 repository = "https://github.com/nervosnetwork/ckb"
 
 [dependencies]
-<<<<<<< HEAD
-ckb-types = { path = "../types", version = "= 0.112.1" }
-ckb-store = { path = "../../store", version = "= 0.112.1" }
-ckb-dao = { path = "../dao", version = "= 0.112.1" }
-ckb-dao-utils = { path = "../dao/utils", version = "= 0.112.1" }
-ckb-logger = { path = "../logger", version = "= 0.112.1" }
-ckb-chain-spec = {path = "../../spec", version = "= 0.112.1"}
-
-[dev-dependencies]
-ckb-db = { path = "../../db", version = "= 0.112.1" }
-ckb-occupied-capacity = { path = "../occupied-capacity", version = "= 0.112.1" }
-ckb-db-schema = { path = "../../db-schema", version = "= 0.112.1" }
-=======
 ckb-types = { path = "../types", version = "= 0.113.0" }
 ckb-store = { path = "../../store", version = "= 0.113.0" }
 ckb-dao = { path = "../dao", version = "= 0.113.0" }
@@ -37,5 +20,4 @@
 ckb-db = { path = "../../db", version = "= 0.113.0" }
 ckb-occupied-capacity = { path = "../occupied-capacity", version = "= 0.113.0" }
 ckb-db-schema = { path = "../../db-schema", version = "= 0.113.0" }
->>>>>>> 82871a31
 tempfile.workspace = true