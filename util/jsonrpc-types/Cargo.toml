--- conflicted
+++ resolved
@@ -1,10 +1,6 @@
 [package]
 name = "ckb-jsonrpc-types"
-<<<<<<< HEAD
-version = "0.40.0"
-=======
 version = "0.41.0"
->>>>>>> d3a609a8
 license = "MIT"
 authors = ["Nervos Core Dev <dev@nervos.org>"]
 edition = "2018"
@@ -13,11 +9,7 @@
 repository = "https://github.com/nervosnetwork/ckb"
 
 [dependencies]
-<<<<<<< HEAD
-ckb-types = { path = "../types", version = "= 0.40.0" }
-=======
 ckb-types = { path = "../types", version = "= 0.41.0" }
->>>>>>> d3a609a8
 serde = { version = "1.0", features = ["derive"] }
 serde_json = "1.0"
 faster-hex = "0.4"
