--- conflicted
+++ resolved
@@ -1,10 +1,6 @@
 [package]
 name = "ckb-light-client-protocol-server"
-<<<<<<< HEAD
-version = "0.112.1"
-=======
 version = "0.113.0"
->>>>>>> 82871a31
 license = "MIT"
 authors = ["Nervos Core Dev <dev@nervos.org>"]
 edition = "2021"
@@ -13,27 +9,6 @@
 repository = "https://github.com/nervosnetwork/ckb"
 
 [dependencies]
-<<<<<<< HEAD
-ckb-network = { path = "../../network", version = "= 0.112.1" }
-ckb-shared = { path = "../../shared", version = "= 0.112.1" }
-ckb-logger = { path = "../logger", version = "= 0.112.1" }
-ckb-types = { path = "../types", version = "= 0.112.1" }
-ckb-store = { path = "../../store", version = "= 0.112.1" }
-ckb-merkle-mountain-range = "0.5.2"
-ckb-systemtime = {path = "../systemtime", version = "= 0.112.1"}
-
-[dev-dependencies]
-ckb-chain = { path = "../../chain", version = "= 0.112.1" }
-ckb-chain-spec = { path = "../../spec", version = "= 0.112.1" }
-ckb-tx-pool = { path = "../../tx-pool", version = "= 0.112.1" }
-ckb-launcher = { path = "../launcher", version = "= 0.112.1" }
-ckb-app-config = { path = "../app-config", version = "= 0.112.1" }
-ckb-jsonrpc-types = { path = "../jsonrpc-types", version = "= 0.112.1" }
-ckb-dao-utils = { path = "../dao/utils", version = "= 0.112.1" }
-ckb-test-chain-utils = { path = "../test-chain-utils", version = "= 0.112.1" }
-tempfile.workspace = true
-ckb-systemtime = {path = "../systemtime", version = "= 0.112.1", features = ["enable_faketime"]}
-=======
 ckb-network = { path = "../../network", version = "= 0.113.0" }
 ckb-shared = { path = "../../shared", version = "= 0.113.0" }
 ckb-logger = { path = "../logger", version = "= 0.113.0" }
@@ -52,5 +27,4 @@
 ckb-test-chain-utils = { path = "../test-chain-utils", version = "= 0.113.0" }
 tempfile.workspace = true
 ckb-systemtime = {path = "../systemtime", version = "= 0.113.0", features = ["enable_faketime"]}
->>>>>>> 82871a31
 tokio = "1.20"