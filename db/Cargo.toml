[package]
name = "ckb-db"
<<<<<<< HEAD
version = "0.40.0"
=======
version = "0.41.0"
>>>>>>> d3a609a8
license = "MIT"
authors = ["Nervos Core Dev <dev@nervos.org>"]
edition = "2018"
description = "The ckb data persistent implementation"
homepage = "https://github.com/nervosnetwork/ckb"
repository = "https://github.com/nervosnetwork/ckb"

[dependencies]
<<<<<<< HEAD
ckb-app-config = { path = "../util/app-config", version = "= 0.40.0" }
ckb-logger = { path = "../util/logger", version = "= 0.40.0" }
ckb-error = { path = "../error", version = "= 0.40.0" }
tempfile = "3.0"
libc = "0.2"
rocksdb = { package = "ckb-rocksdb", version = "=0.14.1", features = ["snappy"] }
ckb-db-schema = { path = "../db-schema", version = "= 0.40.0" }
=======
ckb-app-config = { path = "../util/app-config", version = "= 0.41.0" }
ckb-logger = { path = "../util/logger", version = "= 0.41.0" }
ckb-error = { path = "../error", version = "= 0.41.0" }
libc = "0.2"
rocksdb = { package = "ckb-rocksdb", version = "=0.15.1", features = ["snappy"] }
ckb-db-schema = { path = "../db-schema", version = "= 0.41.0" }
tempfile = "3.0"
>>>>>>> d3a609a8
<|MERGE_RESOLUTION|>--- conflicted
+++ resolved
@@ -1,10 +1,6 @@
 [package]
 name = "ckb-db"
-<<<<<<< HEAD
-version = "0.40.0"
-=======
 version = "0.41.0"
->>>>>>> d3a609a8
 license = "MIT"
 authors = ["Nervos Core Dev <dev@nervos.org>"]
 edition = "2018"
@@ -13,20 +9,10 @@
 repository = "https://github.com/nervosnetwork/ckb"
 
 [dependencies]
-<<<<<<< HEAD
-ckb-app-config = { path = "../util/app-config", version = "= 0.40.0" }
-ckb-logger = { path = "../util/logger", version = "= 0.40.0" }
-ckb-error = { path = "../error", version = "= 0.40.0" }
-tempfile = "3.0"
-libc = "0.2"
-rocksdb = { package = "ckb-rocksdb", version = "=0.14.1", features = ["snappy"] }
-ckb-db-schema = { path = "../db-schema", version = "= 0.40.0" }
-=======
 ckb-app-config = { path = "../util/app-config", version = "= 0.41.0" }
 ckb-logger = { path = "../util/logger", version = "= 0.41.0" }
 ckb-error = { path = "../error", version = "= 0.41.0" }
 libc = "0.2"
 rocksdb = { package = "ckb-rocksdb", version = "=0.15.1", features = ["snappy"] }
 ckb-db-schema = { path = "../db-schema", version = "= 0.41.0" }
-tempfile = "3.0"
->>>>>>> d3a609a8
+tempfile = "3.0"