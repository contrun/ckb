--- conflicted
+++ resolved
@@ -1,20 +1,13 @@
 use crate::IoHandler;
-<<<<<<< HEAD
-use axum::routing::post;
-=======
 use axum::response::IntoResponse;
 use axum::routing::{get, post};
->>>>>>> 8e81649b
 use axum::{Extension, Router};
 use ckb_app_config::RpcConfig;
 use ckb_async_runtime::Handle;
 use ckb_error::AnyError;
 use ckb_logger::info;
 
-<<<<<<< HEAD
-=======
 use axum::http::StatusCode;
->>>>>>> 8e81649b
 use ckb_stop_handler::{new_tokio_exit_rx, CancellationToken};
 use futures_util::{SinkExt, TryStreamExt};
 use jsonrpc_core::MetaIoHandler;
@@ -26,10 +19,7 @@
 use std::time::Duration;
 use tokio::net::TcpListener;
 use tokio_util::codec::{FramedRead, FramedWrite, LinesCodec, LinesCodecError};
-<<<<<<< HEAD
-=======
 use tower_http::cors::CorsLayer;
->>>>>>> 8e81649b
 use tower_http::timeout::TimeoutLayer;
 
 #[doc(hidden)]
@@ -47,10 +37,7 @@
     ///
     /// * `config` - RPC config options.
     /// * `io_handler` - RPC methods handler. See [ServiceBuilder](../service_builder/struct.ServiceBuilder.html).
-<<<<<<< HEAD
-=======
     /// * `handler` - Tokio runtime handle.
->>>>>>> 8e81649b
     pub fn new(config: RpcConfig, io_handler: IoHandler, handler: Handle) -> Self {
         let rpc = Arc::new(io_handler);
 
@@ -100,23 +87,11 @@
         enable_websocket: bool,
     ) -> Result<SocketAddr, AnyError> {
         let stream_config = StreamServerConfig::default()
-<<<<<<< HEAD
-=======
             .with_keep_alive(true)
->>>>>>> 8e81649b
             .with_channel_size(4)
             .with_pipeline_size(4);
 
         // HTTP and WS server.
-<<<<<<< HEAD
-        let method_router =
-            post(handle_jsonrpc::<Option<Session>>).get(handle_jsonrpc_ws::<Option<Session>>);
-        let mut app = Router::new()
-            .route("/", method_router.clone())
-            .route("/*path", method_router)
-            .layer(Extension(Arc::clone(rpc)))
-            .layer(TimeoutLayer::new(Duration::from_secs(30)));
-=======
         let post_router = post(handle_jsonrpc::<Option<Session>>);
         let get_router = if enable_websocket {
             get(handle_jsonrpc_ws::<Option<Session>>)
@@ -133,19 +108,13 @@
             .layer(CorsLayer::permissive())
             .layer(TimeoutLayer::new(Duration::from_secs(30)))
             .layer(Extension(stream_config.clone()));
->>>>>>> 8e81649b
 
         if enable_websocket {
             let ws_config: StreamServerConfig =
                 stream_config
                     .with_keep_alive(true)
                     .with_shutdown(async move {
-<<<<<<< HEAD
-                        let exit = new_tokio_exit_rx();
-                        exit.cancelled().await;
-=======
                         new_tokio_exit_rx().cancelled().await;
->>>>>>> 8e81649b
                     });
             app = app.layer(Extension(ws_config));
         }
@@ -164,12 +133,7 @@
 
             let _ = tx_addr.send(server.local_addr());
             let graceful = server.with_graceful_shutdown(async move {
-<<<<<<< HEAD
-                let exit = new_tokio_exit_rx();
-                exit.cancelled().await;
-=======
                 new_tokio_exit_rx().cancelled().await;
->>>>>>> 8e81649b
             });
             drop(graceful.await);
         });
@@ -189,14 +153,10 @@
             let codec = LinesCodec::new_with_max_length(2 * 1024 * 1024);
             let stream_config = StreamServerConfig::default()
                 .with_channel_size(4)
-<<<<<<< HEAD
-                .with_pipeline_size(4);
-=======
                 .with_pipeline_size(4)
                 .with_shutdown(async move {
                     new_tokio_exit_rx().cancelled().await;
                 });
->>>>>>> 8e81649b
 
             let exit_signal: CancellationToken = new_tokio_exit_rx();
             tokio::select! {
@@ -215,19 +175,8 @@
                                     })
                                 });
                                 tokio::pin!(w);
-<<<<<<< HEAD
-                                let exit_signal: CancellationToken = new_tokio_exit_rx();
-                                tokio::select! {
-                                    result = serve_stream_sink(&rpc, w, r, stream_config) => {
-                                        if let Err(err) = result {
-                                            info!("TCP RPCServer error: {:?}", err);
-                                        }
-                                    }
-                                    _ = exit_signal.cancelled() => {}
-=======
                                 if let Err(err) = serve_stream_sink(&rpc, w, r, stream_config).await {
                                     info!("TCP RPCServer error: {:?}", err);
->>>>>>> 8e81649b
                                 }
                             });
                         }
