#![allow(deprecated)]
use crate::module::{
    add_alert_rpc_methods, add_chain_rpc_methods, add_debug_rpc_methods,
    add_experiment_rpc_methods, add_indexer_rpc_methods, add_integration_test_rpc_methods,
    add_miner_rpc_methods, add_net_rpc_methods, add_pool_rpc_methods, add_stats_rpc_methods,
    add_subscription_rpc_methods, AlertRpcImpl, ChainRpcImpl, DebugRpcImpl, ExperimentRpcImpl,
    IndexerRpcImpl, IntegrationTestRpcImpl, MinerRpcImpl, NetRpcImpl, PoolRpcImpl, StatsRpcImpl,
    SubscriptionRpcImpl,
};
use crate::{IoHandler, RPCError};
use ckb_app_config::{DBConfig, IndexerConfig, RpcConfig};
use ckb_chain::chain::ChainController;
use ckb_indexer::IndexerService;
use ckb_network::NetworkController;
use ckb_network_alert::{notifier::Notifier as AlertNotifier, verifier::Verifier as AlertVerifier};
use ckb_pow::Pow;
use ckb_shared::shared::Shared;
use ckb_sync::SyncShared;
use ckb_types::packed::Script;
use ckb_util::Mutex;
use jsonrpc_core::MetaIoHandler;
use jsonrpc_core::RemoteProcedure;
use jsonrpc_utils::pub_sub::Session;
use std::sync::Arc;

const DEPRECATED_RPC_PREFIX: &str = "deprecated.";

#[doc(hidden)]
pub struct ServiceBuilder<'a> {
    config: &'a RpcConfig,
    io_handler: IoHandler,
}

macro_rules! set_rpc_module_methods {
    ($self:ident, $name:expr, $check:ident, $add_methods:ident, $methods:expr) => {{
        let mut meta_io = MetaIoHandler::default();
        $add_methods(&mut meta_io, $methods);
        if $self.config.$check() {
            $self.add_methods(meta_io);
        } else {
            $self.update_disabled_methods($name, meta_io);
        }
        $self
    }};
}

impl<'a> ServiceBuilder<'a> {
    /// Creates the RPC service builder from config.
    pub fn new(config: &'a RpcConfig) -> Self {
        Self {
            config,
            io_handler: IoHandler::with_compatibility(jsonrpc_core::Compatibility::V2),
        }
    }

    /// Mounts methods from module Chain if it is enabled in the config.
    pub fn enable_chain(mut self, shared: Shared) -> Self {
        let methods = ChainRpcImpl { shared };
        set_rpc_module_methods!(self, "Chain", chain_enable, add_chain_rpc_methods, methods)
    }

    /// Mounts methods from module Pool if it is enabled in the config.
    pub fn enable_pool(
        mut self,
        shared: Shared,
        extra_well_known_lock_scripts: Vec<Script>,
        extra_well_known_type_scripts: Vec<Script>,
    ) -> Self {
        let methods = PoolRpcImpl::new(
            shared,
            extra_well_known_lock_scripts,
            extra_well_known_type_scripts,
        );
        set_rpc_module_methods!(self, "Pool", pool_enable, add_pool_rpc_methods, methods)
    }

    /// Mounts methods from module Miner if `enable` is `true` and it is enabled in the config.
    pub fn enable_miner(
        mut self,
        shared: Shared,
        network_controller: NetworkController,
        chain: ChainController,
        enable: bool,
    ) -> Self {
        let mut meta_io = MetaIoHandler::default();
        let methods = MinerRpcImpl {
            shared,
            chain,
            network_controller,
        };
        add_miner_rpc_methods(&mut meta_io, methods);
        if enable && self.config.miner_enable() {
            self.add_methods(meta_io);
        } else {
            self.update_disabled_methods("Miner", meta_io);
        }
        self
    }

    /// Mounts methods from module Net if it is enabled in the config.
    pub fn enable_net(
        mut self,
        network_controller: NetworkController,
        sync_shared: Arc<SyncShared>,
    ) -> Self {
        let methods = NetRpcImpl {
            network_controller,
            sync_shared,
        };
        set_rpc_module_methods!(self, "Net", net_enable, add_net_rpc_methods, methods)
    }

    /// Mounts methods from module Stats if it is enabled in the config.
    pub fn enable_stats(
        mut self,
        shared: Shared,
        alert_notifier: Arc<Mutex<AlertNotifier>>,
    ) -> Self {
        let methods = StatsRpcImpl {
            shared,
            alert_notifier,
        };
        set_rpc_module_methods!(self, "Stats", stats_enable, add_stats_rpc_methods, methods)
    }

    /// Mounts methods from module Experiment if it is enabled in the config.
    pub fn enable_experiment(mut self, shared: Shared) -> Self {
        let methods = ExperimentRpcImpl { shared };
        set_rpc_module_methods!(
            self,
            "Experiment",
            experiment_enable,
            add_experiment_rpc_methods,
            methods
        )
    }

    /// Mounts methods from module Integration if it is enabled in the config.
    pub fn enable_integration_test(
        mut self,
        shared: Shared,
        network_controller: NetworkController,
        chain: ChainController,
    ) -> Self {
        if self.config.integration_test_enable() {
            // IntegrationTest only on Dummy PoW chain
            assert_eq!(
                shared.consensus().pow,
                Pow::Dummy,
                "Only run integration test on Dummy PoW chain"
            );
        }
        let methods = IntegrationTestRpcImpl {
            shared: shared.clone(),
            network_controller,
            chain,
        };
        set_rpc_module_methods!(
            self,
            "IntegrationTest",
            integration_test_enable,
            add_integration_test_rpc_methods,
            methods
        )
    }

    /// Mounts methods from module Alert if it is enabled in the config.
    pub fn enable_alert(
        mut self,
        alert_verifier: Arc<AlertVerifier>,
        alert_notifier: Arc<Mutex<AlertNotifier>>,
        network_controller: NetworkController,
    ) -> Self {
        let methods = AlertRpcImpl::new(alert_verifier, alert_notifier, network_controller);
        set_rpc_module_methods!(self, "Alert", alert_enable, add_alert_rpc_methods, methods)
    }

    /// Mounts methods from module Debug if it is enabled in the config.
    pub fn enable_debug(mut self) -> Self {
        let methods = DebugRpcImpl {};
        set_rpc_module_methods!(self, "Debug", debug_enable, add_debug_rpc_methods, methods)
    }

    /// Mounts methods from module Indexer if it is enabled in the config.
    pub fn enable_indexer(
        mut self,
        shared: Shared,
        db_config: &DBConfig,
        indexer_config: &IndexerConfig,
    ) -> Self {
        let indexer = IndexerService::new(db_config, indexer_config, shared.async_handle().clone());
        let indexer_handle = indexer.handle();
        let methods = IndexerRpcImpl::new(indexer_handle);
        if self.config.indexer_enable() {
            start_indexer(&shared, indexer, indexer_config.index_tx_pool);
        }
        set_rpc_module_methods!(
            self,
            "Indexer",
            indexer_enable,
            add_indexer_rpc_methods,
            methods
        )
    }

<<<<<<< HEAD
    pub async fn enable_subscription(&mut self, shared: Shared) {
=======
    pub fn enable_subscription(&mut self, shared: Shared) {
>>>>>>> 2470dc7f
        if self.config.subscription_enable() {
            let methods = SubscriptionRpcImpl::new(
                shared.notify_controller().clone(),
                shared.async_handle().clone(),
<<<<<<< HEAD
            )
            .await;
=======
            );
>>>>>>> 2470dc7f
            let mut meta_io = MetaIoHandler::default();
            add_subscription_rpc_methods(&mut meta_io, methods);
            self.add_methods(meta_io);
        }
    }

    fn add_methods<I>(&mut self, rpc_methods: I)
    where
        I: IntoIterator<Item = (String, RemoteProcedure<Option<Session>>)>,
    {
        let enable_deprecated_rpc = self.config.enable_deprecated_rpc;
        self.io_handler
            .extend_with(rpc_methods.into_iter().map(|(name, method)| {
                if let Some(striped_method_name) = name.strip_prefix(DEPRECATED_RPC_PREFIX) {
                    (
                        striped_method_name.to_owned(),
                        if enable_deprecated_rpc {
                            method
                        } else {
                            RemoteProcedure::Method(Arc::new(|_param, _meta| async {
                                Err(RPCError::rpc_method_is_deprecated())
                            }))
                        },
                    )
                } else {
                    (name, method)
                }
            }));
    }

    fn update_disabled_methods<I, M>(&mut self, module: &str, rpc_methods: I)
    where
        I: IntoIterator<Item = (String, M)>,
    {
        rpc_methods.into_iter().for_each(|(name, _method)| {
            let error = Err(RPCError::rpc_module_is_disabled(module));
            self.io_handler.add_sync_method(
                name.split("deprecated.")
                    .collect::<Vec<&str>>()
                    .last()
                    .unwrap(),
                move |_param| error.clone(),
            )
        });
    }

    /// Builds the RPC methods handler used in the RPC server.
    pub fn build(self) -> IoHandler {
        let mut io_handler = self.io_handler;
        io_handler.add_method("ping", |_| async { Ok("pong".into()) });
        io_handler
    }
}

fn start_indexer(shared: &Shared, service: IndexerService, index_tx_pool: bool) {
    let notify_controller = shared.notify_controller().clone();
    service.spawn_poll(notify_controller.clone());

    if index_tx_pool {
        service.index_tx_pool(notify_controller);
    }
}<|MERGE_RESOLUTION|>--- conflicted
+++ resolved
@@ -203,21 +203,12 @@
         )
     }
 
-<<<<<<< HEAD
-    pub async fn enable_subscription(&mut self, shared: Shared) {
-=======
     pub fn enable_subscription(&mut self, shared: Shared) {
->>>>>>> 2470dc7f
         if self.config.subscription_enable() {
             let methods = SubscriptionRpcImpl::new(
                 shared.notify_controller().clone(),
                 shared.async_handle().clone(),
-<<<<<<< HEAD
-            )
-            .await;
-=======
             );
->>>>>>> 2470dc7f
             let mut meta_io = MetaIoHandler::default();
             add_subscription_rpc_methods(&mut meta_io, methods);
             self.add_methods(meta_io);
