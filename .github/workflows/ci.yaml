--- conflicted
+++ resolved
@@ -114,12 +114,8 @@
     runs-on: ${{ matrix.os }}
     strategy:
       matrix:
-<<<<<<< HEAD
         os: [Linux, macOS]
-=======
-        os: [Linux-runner, mac-runner]
     needs: if-simple-tests-enabled
->>>>>>> 3bf606de
     steps:
     - uses: actions/checkout@v2
     - name: Linters
@@ -134,13 +130,8 @@
     runs-on: ${{ matrix.os }}
     strategy:
       matrix:
-<<<<<<< HEAD
         os: [Linux]
-    needs: Linters
-=======
-        os: [Linux-runner]
     needs: [if-simple-tests-enabled, Linters]
->>>>>>> 3bf606de
     steps:
     - uses: actions/checkout@v2
     - name: Quick_Check
@@ -155,13 +146,8 @@
     runs-on: ${{ matrix.os }}
     strategy:
       matrix:
-<<<<<<< HEAD
         os: [Linux]
-    needs: Quick_Check
-=======
-        os: [Linux-runner]
     needs: [if-simple-tests-enabled, Quick_Check]
->>>>>>> 3bf606de
     steps:
     - uses: actions/checkout@v2
     - name: WASM build
@@ -173,13 +159,8 @@
     runs-on: ${{ matrix.os }}
     strategy:
       matrix:
-<<<<<<< HEAD
         os: [Linux]
-    needs: WASM_build
-=======
-        os: [Linux-runner]
     needs: [if-simple-tests-enabled, WASM_build]
->>>>>>> 3bf606de
     steps:
     - uses: actions/checkout@v2
     - name: Security Audit & Licenses
